/**
 * main.cc
 *
 * Copyright 2019. All Rights Reserved.
 *
 * Created: July 29, 2019
 * Authors: Toki Migimatsu
 */

// std
#include <csignal>    // std::signal, std::sig_atomic_t
#include <exception>  // std::invalid_argument
#include <iostream>   // std::cout

// external
#include <ctrl_utils/argparse.h>
#include <ctrl_utils/eigen_string.h>
#include <ctrl_utils/opencv.h>
#include <ctrl_utils/redis_client.h>
#include <ctrl_utils/thread_pool.h>
#include <ctrl_utils/timer.h>
#include <redis_rgbd/kinect2.h>

#include <Eigen/Eigen>

namespace {

volatile std::sig_atomic_t g_runloop = true;
void Stop(int signal) { g_runloop = false; }

enum class DataType { ColorImage, DepthImage };

struct Args : ctrl_utils::Args {
  explicit Args(ctrl_utils::Args&& args) : ctrl_utils::Args(std::move(args)) {}

  std::string camera =
      Arg<std::string>("camera", "One of {kinect, kinect2, realsense}.");

  std::string serial =
      Kwarg<std::string>("serial", "", "Camera serial number.");

  std::string redis_host =
      Kwarg<std::string>("h,redis-host", "127.0.0.1", "Redis hostname.");

  int redis_port = Kwarg<int>("p,redis-port", 6379, "Redis port.");

  std::string redis_pass =
      Kwarg<std::string>("a,redis-pass", "", "Redis password.");

  std::string key_prefix =
      Kwarg<std::string>("prefix", "rgbd::camera_0::", "Redis key prefix.");

  int fps = Kwarg<int>("fps", 30,
                       "Streaming fps (0 = realtime, limited by the camera).");

  bool color = Flag("color", true, "Stream color images.");

  bool depth = Flag("depth", true, "Stream depth images.");

  int res_color = Kwarg<int>("res-color", 1080, "Color image resolution.");

  bool register_depth =
      Flag("register-depth", true,
           "Streams the depth image registered to color. The depth image will "
           "be the same size as the color image.");

  bool show_image = Flag("display", true, "Show image display.");

  bool use_redis_thread =
      Flag("redis-thread", false, "Run Redis in a separate thread.");

  bool verbose = Flag("verbose", false, "Print streaming frame rate.");
};

/**
 * Streams camera data using realtime callback functions.
 */
void StreamRealtime(const std::optional<Args>& args,
                    std::unique_ptr<redis_rgbd::Camera>&& camera,
                    ctrl_utils::RedisClient& redis) {
  const std::string key_color = args->key_prefix + "color";
  const std::string key_depth = args->key_prefix + "depth";

  // Set up callbacks.
  camera->SetColorCallback([&key_color, &redis](cv::Mat img) {
    redis.set(key_color, img);
    redis.commit();
  });
  camera->SetDepthCallback([key_depth, &redis](cv::Mat img) {
    redis.set(key_depth, img);
    redis.commit();
  });

  // Start listening.
  camera->Start(args->color, args->depth);

  // Spin loop with 100ms sleep interval until ctrl-c.
  ctrl_utils::Timer timer(100);
  while (g_runloop) {
    timer.Sleep();
  }
}

/**
 * Push items to the queue one at a time and then pop a group at a time.
 *
 * Used to process color and depth images in parallel and send them in a batch.
 */
template <typename T>
class BatchQueue : private ctrl_utils::AtomicBuffer<T> {
 protected:
  using ctrl_utils::AtomicBuffer<T>::queue_;
  using ctrl_utils::AtomicBuffer<T>::m_;
  using ctrl_utils::AtomicBuffer<T>::cv_;
  using ctrl_utils::AtomicBuffer<T>::terminate_;

 public:
  explicit BatchQueue(size_t size_batch)
      : ctrl_utils::AtomicBuffer<T>(0), size_batch_(size_batch) {
    queue_.reserve(size_batch_);
    batch_.reserve(size_batch_);
  }

  std::vector<T> Pop() {
    std::unique_lock<std::mutex> lock(m_batch_);
    cv_batch_.wait(lock, [this]() { return !batch_.empty() || terminate_; });
    if (terminate_) return {};

    return std::move(batch_);
  }

  void Push(T&& item) {
    {
      std::unique_lock<std::mutex> lock(m_);
      queue_.push_back(std::move(item));
      if (queue_.size() >= size_batch_) {
        {
          std::lock_guard<std::mutex> lock_batch(m_batch_);
          std::swap(queue_, batch_);
        }
        cv_batch_.notify_one();
        queue_.clear();
        queue_.reserve(size_batch_);
      }
    }
    cv_.notify_one();
  }

  void Terminate() {
    terminate_ = true;
    cv_.notify_all();
    cv_batch_.notify_all();
  }

 protected:
  std::vector<T> batch_;
  std::mutex m_batch_;
  std::condition_variable cv_batch_;

  size_t size_batch_;
};

/**
 * Creates the lambda function for sending color and depth images to Redis.
 */
std::function<void()> CreateSendRedisFunction(
    const std::optional<Args>& args, ctrl_utils::RedisClient& redis,
    BatchQueue<std::pair<DataType, std::string>>& redis_requests) {
  return [key_color = args->key_prefix + "color",
          key_depth = args->key_prefix + "depth", &redis, &redis_requests]() {
    std::vector<std::pair<DataType, std::string>> batch = redis_requests.Pop();
    for (std::pair<DataType, std::string>& type_val : batch) {
      switch (type_val.first) {
        case DataType::ColorImage:
          redis.set(key_color, std::move(type_val.second));
          break;
        case DataType::DepthImage:
          redis.set(key_depth, std::move(type_val.second));
          break;
      }
    }
    redis.commit();
  };
}

/**
 * Preallocates the color image according to the command line args and returns
 * the associated intrinsic matrix.
 */
std::pair<cv::Mat, Eigen::Matrix3f> PrepareColorImage(
    const std::optional<Args>& args,
    const std::unique_ptr<redis_rgbd::Camera>& camera) {
  Eigen::Map<const Eigen::Matrix<float, 3, 3, Eigen::RowMajor>> color_intrinsic(
      reinterpret_cast<float*>(camera->color_intrinsic_matrix().data));

  // Unscaled color image.
  if (args->res_color == camera->color_height()) {
    return std::make_pair(cv::Mat(), color_intrinsic);
  }

  // Scaled color image.
  const int rows = args->res_color;
  const double scale = static_cast<double>(rows) / camera->color_height();
  const int cols = camera->color_width() * scale + 0.5;
  return std::make_pair(cv::Mat(rows, cols, CV_32FC1), scale * color_intrinsic);
}

/**
 * Preallocates the depth image according to the command line args and returns
 * the associated intrinsic matrix.
 */
std::pair<cv::Mat, Eigen::Matrix3f> PrepareDepthImage(
    const std::optional<Args>& args,
    const std::unique_ptr<redis_rgbd::Camera>& camera) {
  // Unregistered depth image.
  if (!args->register_depth) {
    Eigen::Map<const Eigen::Matrix<float, 3, 3, Eigen::RowMajor>>
        depth_intrinsic(
            reinterpret_cast<float*>(camera->depth_intrinsic_matrix().data));
    return std::make_pair(cv::Mat(), depth_intrinsic);
  }

  Eigen::Map<const Eigen::Matrix<float, 3, 3, Eigen::RowMajor>> color_intrinsic(
      reinterpret_cast<float*>(camera->color_intrinsic_matrix().data));

  // Unscaled registered depth image.
  if (args->res_color == camera->color_height()) {
    return std::make_pair(cv::Mat(), color_intrinsic);
  }

  // Scaled registered depth image.
  const int rows = args->res_color;
  const double scale = static_cast<double>(rows) / camera->color_height();
  const int cols = camera->color_width() * scale + 0.5;
  return std::make_pair(cv::Mat(rows, cols, CV_32FC1), scale * color_intrinsic);
}

/**
 * Creates the lambda function for encoding and pushing a color image to the
 * Redis queue.
 */
std::function<void()> CreateProcessColorFunction(
    const std::optional<Args>& args,
    const std::unique_ptr<redis_rgbd::Camera>& camera, cv::Mat& img_color,
    BatchQueue<std::pair<DataType, std::string>>& redis_requests) {
  return [&args, &camera, &img_color, &redis_requests]() mutable {
    // Get color image.
    cv::Mat img_color_raw = camera->color_image();

    if (args->res_color != camera->color_height()) {
      // Resize image.
      cv::resize(img_color_raw, img_color, img_color.size(), 0, 0,
                 cv::INTER_CUBIC);
    } else {
      img_color = img_color_raw;
    }

    // Send image string.
    redis_requests.Push(
        std::make_pair(DataType::ColorImage, ctrl_utils::ToString(img_color)));
  };
}

/**
 * Creates the lambda function for encoding and pushing a depth image to the
 * Redis queue.
 */
std::function<void()> CreateProcessDepthFunction(
    const std::optional<Args>& args,
    const std::unique_ptr<redis_rgbd::Camera>& camera, cv::Mat& img_depth,
    BatchQueue<std::pair<DataType, std::string>>& redis_requests) {
  const auto* kinect2 = dynamic_cast<redis_rgbd::Kinect2*>(camera.get());
  return [&args, &camera, &img_depth, img_depth_reg = cv::Mat(), kinect2,
          &redis_requests]() mutable {
    // Get depth image.
    cv::Mat img_depth_raw = camera->depth_image();

    if (args->register_depth) {
      // Register depth image.
      kinect2->RegisterDepthToColor(img_depth_raw, img_depth_reg);

      if (args->res_color != camera->color_height()) {
        // Resize image.
        cv::resize(img_depth_reg, img_depth, img_depth.size(), 0, 0,
                   cv::INTER_CUBIC);
      } else {
        img_depth = img_depth_reg;
      }
    } else {
      img_depth = img_depth_raw;
    }

    // Send image string.
    redis_requests.Push(
        std::make_pair(DataType::DepthImage, ctrl_utils::ToString(img_depth)));
  };
}

/**
 * Streams images at a fixed frequency.
 */
void StreamFps(const std::optional<Args>& args,
               std::unique_ptr<redis_rgbd::Camera>&& camera,
               ctrl_utils::RedisClient& redis) {
  // Create Redis request queue.
  const size_t size_batch = static_cast<size_t>(args->color) + args->depth;
  BatchQueue<std::pair<DataType, std::string>> redis_requests(size_batch);

  // Preallocate images and publish intrinsics to Redis.
  auto [img_color, intrinsic_color] = PrepareColorImage(args, camera);
  auto [img_depth, intrinsic_depth] = PrepareDepthImage(args, camera);
  redis.set(args->key_prefix + "color::intrinsic", intrinsic_color);
  redis.set(args->key_prefix + "depth::intrinsic", intrinsic_depth);
  redis.commit();

  // Create image processing functions.
  std::function<void()> ProcessColor =
      CreateProcessColorFunction(args, camera, img_color, redis_requests);
  std::function<void()> ProcessDepth =
      CreateProcessDepthFunction(args, camera, img_depth, redis_requests);

  // Create thread pool.
  ctrl_utils::ThreadPool<void> thread_pool(2);

  // Create Redis send function.
  const std::function<void()> SendRedis =
      CreateSendRedisFunction(args, redis, redis_requests);
  std::thread redis_thread;
  if (args->use_redis_thread) {
    // Start Redis thread if specified.
    redis_thread = std::thread([&SendRedis]() {
      while (g_runloop) SendRedis();
    });
  }

  // Start listening.
  camera->Start(args->color, args->depth);

  // Send frames at given fps.
  ctrl_utils::Timer timer(args->fps);
  while (g_runloop) {
    timer.Sleep();

    // Request frames.
    std::future<void> fut_color, fut_depth;
    if (args->color) {
      fut_color = thread_pool.Submit(ProcessColor);
    }
    if (args->depth) {
      fut_depth = thread_pool.Submit(ProcessDepth);
    }

    // Wait for results.
    if (args->color) {
      fut_color.wait();
    }
    if (args->depth) {
      fut_depth.wait();
    }

    // Send frames.
    if (!args->use_redis_thread) {
      SendRedis();
    }

    std::cout << timer.num_iters() << ": " << timer.time_elapsed() << "s "
              << timer.average_freq() << "Hz" << std::endl;

    if (args->show_image) {
      if (args->color) {
        cv::imshow("Color", img_color);
      }
      if (args->depth) {
        cv::imshow("Depth", img_depth);
      }
      cv::waitKey(1);
    }
  }

  // Terminate Redis requests.
  redis_requests.Terminate();
  if (redis_thread.joinable()) {
    redis_thread.join();
  }
}

}  // namespace

int main(int argc, char* argv[]) {
  std::signal(SIGINT, Stop);

  std::optional<Args> args = ctrl_utils::ParseArgs<Args>(argc, argv);
  if (!args.has_value()) return 1;
  std::cout << args->help_string() << std::endl << *args << std::endl;

  // Connect to camera.
  std::cout << "Connecting to " << args->camera;
  if (!args->serial.empty()) {
    std::cout << " with serial " << args->serial;
  }
  std::cout << "... " << std::endl;

  std::unique_ptr<redis_rgbd::Camera> camera;
  if (args->camera == "kinect2") {
    camera = std::make_unique<redis_rgbd::Kinect2>(args->verbose);
  } else {
    std::cerr << args->camera << " is not supported." << std::endl;
    return 1;
  }

  const bool is_connected = camera->Connect(args->serial);
  if (!is_connected) return 1;
  std::cout << "Done." << std::endl;

  // Connect to Redis.
  std::cout << "Connecting to Redis server at " << args->redis_host << ":"
            << args->redis_port << "... " << std::flush;

  ctrl_utils::RedisClient redis;
  redis.connect(args->redis_host, args->redis_port, args->redis_pass);
  std::cout << "Done." << std::endl;

  // Start streaming.
  std::cout << "Streaming..." << std::endl;
  if (args->fps == 0) {
    StreamRealtime(args, std::move(camera), redis);
  } else {
<<<<<<< HEAD
    StreamFps(args, std::move(camera), redis);
=======
    // Create Redis request queue.
    const size_t size_batch = static_cast<size_t>(args->color) + args->depth;
    BatchQueue<std::pair<ImageType, std::string>> redis_requests(size_batch);

    // Create Redis send function.
    std::function<void()> SendRedis = [&key_color, &key_depth, &redis,
                                       &redis_requests]() {
      std::vector<std::pair<ImageType, std::string>> batch =
          redis_requests.Pop();
      for (std::pair<ImageType, std::string>& type_val : batch) {
        switch (type_val.first) {
          case ImageType::Color:
            redis.set(key_color, std::move(type_val.second));
            break;
          case ImageType::Depth:
            redis.set(key_depth, std::move(type_val.second));
            break;
        }
      }
      redis.commit();
    };

    // Create thread pool.
    ctrl_utils::ThreadPool<void> thread_pool(2);

    // Preallocate images.
    const int rows = args->res_color;
    const double scale = static_cast<double>(rows) / camera->color_height();
    const int cols = camera->color_width() * scale + 0.5;
    cv::Mat img_color, img_depth;
    cv::Mat img_color_scaled(rows, cols, CV_8UC3);

    // Create color retrieval function.
    std::function<void()> ProcessColor = [&camera, &img_color,
                                          &img_color_scaled, &key_color,
                                          &redis_requests]() {
      // Get color image.
      img_color = camera->color_image();

      // Resize image.
      if (img_color_scaled.rows != img_color.rows) {
        cv::resize(img_color, img_color_scaled, img_color_scaled.size(), 0, 0,
                   cv::INTER_CUBIC);

        // Send scaled color image.
        redis_requests.Push(std::make_pair(
            ImageType::Color, ctrl_utils::ToString(img_color_scaled)));
      } else {
        // Send color image.
        redis_requests.Push(
            std::make_pair(ImageType::Color, ctrl_utils::ToString(img_color)));
      }
    };

    // Create depth retrieval function.
    std::function<void()> ProcessDepth = [&camera, &img_depth, &key_depth,
                                          &redis_requests]() {
      // Get depth image.
      img_depth = camera->depth_image();

      // Send image string.
      redis_requests.Push(
          std::make_pair(ImageType::Depth, ctrl_utils::ToString(img_depth)));
    };

    // Start Redis thread.
    std::thread redis_thread;
    if (args->use_redis_thread) {
      redis_thread = std::thread([&SendRedis]() {
        while (g_runloop) SendRedis();
      });
    }

    // Start listening.
    camera->Start(args->color, args->depth);

    // Send frames at given fps.
    ctrl_utils::Timer timer(args->fps);
    while (g_runloop) {
      timer.Sleep();

      // Request frames.
      std::future<void> fut_color, fut_depth;
      if (args->color) {
        fut_color = thread_pool.Submit(ProcessColor);
      }
      if (args->depth) {
        fut_depth = thread_pool.Submit(ProcessDepth);
      }

      // Wait for results.
      if (args->color) {
        fut_color.wait();
      }
      if (args->depth) {
        fut_depth.wait();
      }

      // Send frames.
      if (!args->use_redis_thread) {
        SendRedis();
      }

      if (args->verbose) {
        std::cout << timer.num_iters() << ": " << timer.time_elapsed() << "s "
                  << timer.average_freq() << "Hz" << std::endl;
      }

      if (args->show_image) {
        if (args->color) {
          cv::imshow("Color", img_color);
        }
        if (args->depth) {
          cv::imshow("Depth", img_depth);
        }
        cv::waitKey(1);
      }
    }

    // Terminate Redis requests.
    redis_requests.Terminate();
    if (redis_thread.joinable()) {
      redis_thread.join();
    }
>>>>>>> af0bf66c
  }

  std::cout << std::endl << "Shutting down camera..." << std::endl;

  return 0;
}<|MERGE_RESOLUTION|>--- conflicted
+++ resolved
@@ -99,6 +99,8 @@
   while (g_runloop) {
     timer.Sleep();
   }
+
+  std::cout << std::endl << "Shutting down camera..." << std::endl;
 }
 
 /**
@@ -363,8 +365,10 @@
       SendRedis();
     }
 
-    std::cout << timer.num_iters() << ": " << timer.time_elapsed() << "s "
-              << timer.average_freq() << "Hz" << std::endl;
+    if (args->verbose) {
+      std::cout << timer.num_iters() << ": " << timer.time_elapsed() << "s "
+                << timer.average_freq() << "Hz" << std::endl;
+    }
 
     if (args->show_image) {
       if (args->color) {
@@ -382,6 +386,8 @@
   if (redis_thread.joinable()) {
     redis_thread.join();
   }
+
+  std::cout << std::endl << "Shutting down camera..." << std::endl;
 }
 
 }  // namespace
@@ -425,134 +431,7 @@
   if (args->fps == 0) {
     StreamRealtime(args, std::move(camera), redis);
   } else {
-<<<<<<< HEAD
     StreamFps(args, std::move(camera), redis);
-=======
-    // Create Redis request queue.
-    const size_t size_batch = static_cast<size_t>(args->color) + args->depth;
-    BatchQueue<std::pair<ImageType, std::string>> redis_requests(size_batch);
-
-    // Create Redis send function.
-    std::function<void()> SendRedis = [&key_color, &key_depth, &redis,
-                                       &redis_requests]() {
-      std::vector<std::pair<ImageType, std::string>> batch =
-          redis_requests.Pop();
-      for (std::pair<ImageType, std::string>& type_val : batch) {
-        switch (type_val.first) {
-          case ImageType::Color:
-            redis.set(key_color, std::move(type_val.second));
-            break;
-          case ImageType::Depth:
-            redis.set(key_depth, std::move(type_val.second));
-            break;
-        }
-      }
-      redis.commit();
-    };
-
-    // Create thread pool.
-    ctrl_utils::ThreadPool<void> thread_pool(2);
-
-    // Preallocate images.
-    const int rows = args->res_color;
-    const double scale = static_cast<double>(rows) / camera->color_height();
-    const int cols = camera->color_width() * scale + 0.5;
-    cv::Mat img_color, img_depth;
-    cv::Mat img_color_scaled(rows, cols, CV_8UC3);
-
-    // Create color retrieval function.
-    std::function<void()> ProcessColor = [&camera, &img_color,
-                                          &img_color_scaled, &key_color,
-                                          &redis_requests]() {
-      // Get color image.
-      img_color = camera->color_image();
-
-      // Resize image.
-      if (img_color_scaled.rows != img_color.rows) {
-        cv::resize(img_color, img_color_scaled, img_color_scaled.size(), 0, 0,
-                   cv::INTER_CUBIC);
-
-        // Send scaled color image.
-        redis_requests.Push(std::make_pair(
-            ImageType::Color, ctrl_utils::ToString(img_color_scaled)));
-      } else {
-        // Send color image.
-        redis_requests.Push(
-            std::make_pair(ImageType::Color, ctrl_utils::ToString(img_color)));
-      }
-    };
-
-    // Create depth retrieval function.
-    std::function<void()> ProcessDepth = [&camera, &img_depth, &key_depth,
-                                          &redis_requests]() {
-      // Get depth image.
-      img_depth = camera->depth_image();
-
-      // Send image string.
-      redis_requests.Push(
-          std::make_pair(ImageType::Depth, ctrl_utils::ToString(img_depth)));
-    };
-
-    // Start Redis thread.
-    std::thread redis_thread;
-    if (args->use_redis_thread) {
-      redis_thread = std::thread([&SendRedis]() {
-        while (g_runloop) SendRedis();
-      });
-    }
-
-    // Start listening.
-    camera->Start(args->color, args->depth);
-
-    // Send frames at given fps.
-    ctrl_utils::Timer timer(args->fps);
-    while (g_runloop) {
-      timer.Sleep();
-
-      // Request frames.
-      std::future<void> fut_color, fut_depth;
-      if (args->color) {
-        fut_color = thread_pool.Submit(ProcessColor);
-      }
-      if (args->depth) {
-        fut_depth = thread_pool.Submit(ProcessDepth);
-      }
-
-      // Wait for results.
-      if (args->color) {
-        fut_color.wait();
-      }
-      if (args->depth) {
-        fut_depth.wait();
-      }
-
-      // Send frames.
-      if (!args->use_redis_thread) {
-        SendRedis();
-      }
-
-      if (args->verbose) {
-        std::cout << timer.num_iters() << ": " << timer.time_elapsed() << "s "
-                  << timer.average_freq() << "Hz" << std::endl;
-      }
-
-      if (args->show_image) {
-        if (args->color) {
-          cv::imshow("Color", img_color);
-        }
-        if (args->depth) {
-          cv::imshow("Depth", img_depth);
-        }
-        cv::waitKey(1);
-      }
-    }
-
-    // Terminate Redis requests.
-    redis_requests.Terminate();
-    if (redis_thread.joinable()) {
-      redis_thread.join();
-    }
->>>>>>> af0bf66c
   }
 
   std::cout << std::endl << "Shutting down camera..." << std::endl;
