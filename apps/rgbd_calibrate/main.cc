--- conflicted
+++ resolved
@@ -122,12 +122,7 @@
                             camera->color_channel());
   state.img_depth = cv::Mat(camera->color_height(), camera->color_width(),
                             camera->depth_channel());
-<<<<<<< HEAD
   cv::Mat img_depth_registered;
-=======
-  cv::Mat img_depth_registered(camera->color_height(), camera->color_width(),
-                               camera->depth_channel());
->>>>>>> af0bf66c
 
   // Start calibration thread.
   std::thread thread_calibrate([&args, camera, &redis, &state]() {
